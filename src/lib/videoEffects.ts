--- conflicted
+++ resolved
@@ -439,15 +439,9 @@
   public resetConfig() {
     this.config = {
       mappings: [
-<<<<<<< HEAD
         { audioFeature: 'kick', effectType: 'horizontalMove', intensity: 20, enabled: true },
         { audioFeature: 'snare', effectType: 'noise', intensity: 0.2, enabled: false },
         { audioFeature: 'bass', effectType: 'pixelate', intensity: 20, enabled: false },
-=======
-        { audioFeature: 'kick', effectType: 'shake', intensity: 10, enabled: true },
-        { audioFeature: 'rhythm', effectType: 'timeMachine', intensity: 20, enabled: true },
-        { audioFeature: 'bass', effectType: 'displacement', intensity: 30, enabled: true },
->>>>>>> 36c338b1
         { audioFeature: 'mids', effectType: 'rgb', intensity: 5, enabled: false },
         { audioFeature: 'treble', effectType: 'blur', intensity: 4, enabled: false },
         { audioFeature: 'energy', effectType: 'noise', intensity: 0.2, enabled: false }
@@ -587,7 +581,6 @@
     const width = this.canvas.width;
     const height = this.canvas.height;
     
-<<<<<<< HEAD
     const imageData = this.ctx.getImageData(0, 0, width, height);
     const data = imageData.data;
     
@@ -641,10 +634,87 @@
     const originalData = new Uint8ClampedArray(data);
     
     const time = Date.now() * 0.001;
-=======
-    // Create result buffer
-    const resultData = new Uint8ClampedArray(sourceImage.data.length);
->>>>>>> 36c338b1
+    
+    for (let y = 0; y < height; y++) {
+      for (let x = 0; x < width; x++) {
+        const displaceX = Math.sin(y * 0.05 + time) * intensity;
+        const displaceY = Math.cos(x * 0.05 + time) * intensity;
+        
+        const newX = Math.floor(x + displaceX);
+        const newY = Math.floor(y + displaceY);
+        
+        if (newX >= 0 && newX < width && newY >= 0 && newY < height) {
+          const origPos = (y * width + x) * 4;
+          const newPos = (newY * width + newX) * 4;
+          
+          data[origPos] = originalData[newPos];
+          data[origPos + 1] = originalData[newPos + 1];
+          data[origPos + 2] = originalData[newPos + 2];
+        }
+      }
+    }
+  }
+
+  private applyTimeMachineEffect(intensity: number) {
+    if (!this.ctx || !this.canvas || this.frameHistory.length < 2) return;
+    
+    const width = this.canvas.width;
+    const height = this.canvas.height;
+    
+    const tempCanvas = document.createElement('canvas');
+    tempCanvas.width = width;
+    tempCanvas.height = height;
+    const tempCtx = tempCanvas.getContext('2d');
+    if (!tempCtx) return;
+
+    tempCtx.drawImage(this.canvas, 0, 0);
+    
+    const gradientCanvas = document.createElement('canvas');
+    gradientCanvas.width = width;
+    gradientCanvas.height = height;
+    const gradientCtx = gradientCanvas.getContext('2d');
+    if (!gradientCtx) return;
+    
+    const time = Date.now() * 0.001;
+    const gradientType = Math.sin(time * 0.5) > 0;
+    
+    if (gradientType) {
+      const centerX = width / 2 + Math.sin(time) * width * 0.3;
+      const centerY = height / 2 + Math.cos(time * 0.7) * height * 0.3;
+      const radius = Math.min(width, height) * (0.3 + Math.sin(time * 0.2) * 0.2);
+      
+      const gradient = gradientCtx.createRadialGradient(
+        centerX, centerY, 0,
+        centerX, centerY, radius
+      );
+      
+      gradient.addColorStop(0, 'white');
+      gradient.addColorStop(1, 'black');
+      
+      gradientCtx.fillStyle = gradient;
+      gradientCtx.fillRect(0, 0, width, height);
+    } else {
+      const angle = time * 0.5;
+      const startX = Math.cos(angle) * width + width / 2;
+      const startY = Math.sin(angle) * height + height / 2;
+      const endX = Math.cos(angle + Math.PI) * width + width / 2;
+      const endY = Math.sin(angle + Math.PI) * height + height / 2;
+      
+      const gradient = gradientCtx.createLinearGradient(startX, startY, endX, endY);
+      gradient.addColorStop(0, 'white');
+      gradient.addColorStop(1, 'black');
+      
+      gradientCtx.fillStyle = gradient;
+      gradientCtx.fillRect(0, 0, width, height);
+    }
+    
+    const gradientData = gradientCtx.getImageData(0, 0, width, height).data;
+    
+    const scaledIntensity = Math.floor(intensity * 0.5);
+    const maxOffset = Math.min(scaledIntensity, this.frameHistory.length - 1);
+    
+    const currentData = this.ctx.getImageData(0, 0, width, height);
+    const resultData = new Uint8ClampedArray(currentData.data);
     
     for (let y = 0; y < height; y++) {
       for (let x = 0; x < width; x++) {
@@ -852,7 +922,6 @@
         resultImage = sourceImage;
     }
     
-<<<<<<< HEAD
     this.ctx.filter = 'none';
   }
 
@@ -890,9 +959,6 @@
       0, 0, this.canvas.width, this.canvas.height
     );
     this.ctx.restore();
-=======
-    return resultImage;
->>>>>>> 36c338b1
   }
 
   public updateMapping(index: number, updates: Partial<Mapping>) {
